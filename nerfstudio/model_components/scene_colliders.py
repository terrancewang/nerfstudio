--- conflicted
+++ resolved
@@ -108,8 +108,6 @@
         return ray_bundle
 
 
-<<<<<<< HEAD
-=======
 @torch.jit.script
 def _intersect_with_sphere(
     rays_o: torch.Tensor, rays_d: torch.Tensor, center: torch.Tensor, radius: float = 1.0, near_plane: float = 0.0
@@ -133,62 +131,21 @@
     return nears, fars
 
 
->>>>>>> 61dc520e
 class SphereCollider(SceneCollider):
     """Module for colliding rays with the scene box to compute near and far values.
 
     Args:
-<<<<<<< HEAD
-        center: center of sphere to intersect
-        redius: radius of sphere to intersect
-    """
-
-    def __init__(self, center: TensorType[3], radius: float, near_plane: float = 0.0, **kwargs) -> None:
-=======
         center: center of sphere to intersect [3]
         redius: radius of sphere to intersect
         near_plane: near plane to clamp to
     """
 
     def __init__(self, center: torch.Tensor, radius: float, near_plane: float = 0.0, **kwargs) -> None:
->>>>>>> 61dc520e
         super().__init__(**kwargs)
         self.center = center
         self.radius = radius
         self.near_plane = near_plane
 
-<<<<<<< HEAD
-    def _intersect_with_sphere(self, rays_o: TensorType["num_rays":..., 3], rays_d: TensorType["num_rays":..., 3]):
-        """Returns collection of valid rays within a specified near/far bounding box along with a mask
-        specifying which rays are valid
-
-        Args:
-            rays_o: (num_rays, 3) ray origins
-            rays_d: (num_rays, 3) ray directions
-        """
-
-        a = (rays_d * rays_d).sum(dim=-1, keepdim=True)
-        self.center = self.center.to(rays_o)
-        b = 2 * (rays_o - self.center) * rays_d
-        b = b.sum(dim=-1, keepdim=True)
-        c = (rays_o - self.center) * (rays_o - self.center)
-        c = c.sum(dim=-1, keepdim=True) - self.radius**2
-
-        # clamp to near plane
-        near_plane = self.near_plane if self.training else 0
-        nears = (-b - torch.sqrt(torch.square(b) - 4 * a * c)) / (2 * a)
-        fars = (-b + torch.sqrt(torch.square(b) - 4 * a * c)) / (2 * a)
-
-        nears = torch.clamp(nears, min=near_plane)
-        fars = torch.maximum(fars, nears + 1e-6)
-
-        nears = torch.nan_to_num(nears, nan=0.0)
-        fars = torch.nan_to_num(fars, nan=0.0)
-
-        return nears, fars
-
-=======
->>>>>>> 61dc520e
     def set_nears_and_fars(self, ray_bundle: RayBundle) -> RayBundle:
         """Intersects the rays with the scene box and updates the near and far values.
         Populates nears and fars fields and returns the ray_bundle.
@@ -196,9 +153,6 @@
         Args:
             ray_bundle: specified ray bundle to operate on
         """
-<<<<<<< HEAD
-        nears, fars = self._intersect_with_sphere(ray_bundle.origins, ray_bundle.directions)
-=======
         self.center = self.center.to(ray_bundle.origins.device)
         near_plane = self.near_plane if self.training else 0
         nears, fars = _intersect_with_sphere(
@@ -208,7 +162,6 @@
             radius=self.radius,
             near_plane=near_plane,
         )
->>>>>>> 61dc520e
         ray_bundle.nears = nears
         ray_bundle.fars = fars
         return ray_bundle
