# Copyright 2022 The Nerfstudio Team. All rights reserved.
#
# Licensed under the Apache License, Version 2.0 (the "License");
# you may not use this file except in compliance with the License.
# You may obtain a copy of the License at
#
#     http://www.apache.org/licenses/LICENSE-2.0
#
# Unless required by applicable law or agreed to in writing, software
# distributed under the License is distributed on an "AS IS" BASIS,
# WITHOUT WARRANTIES OR CONDITIONS OF ANY KIND, either express or implied.
# See the License for the specific language governing permissions and
# limitations under the License.

"""
Collection of sampling strategies
"""

from abc import abstractmethod
from typing import Callable, List, Optional, Tuple

import nerfacc
import torch
from nerfacc import OccupancyGrid
from torch import nn
from torchtyping import TensorType

from nerfstudio.cameras.rays import Frustums, RayBundle, RaySamples


class Sampler(nn.Module):
    """Generate Samples

    Args:
        num_samples: number of samples to take
    """

    def __init__(
        self,
        num_samples: Optional[int] = None,
    ) -> None:
        super().__init__()
        self.num_samples = num_samples

    @abstractmethod
    def generate_ray_samples(self) -> RaySamples:
        """Generate Ray Samples"""

    def forward(self, *args, **kwargs) -> RaySamples:
        """Generate ray samples"""
        return self.generate_ray_samples(*args, **kwargs)


class SpacedSampler(Sampler):
    """Sample points according to a function.

    Args:
        num_samples: Number of samples per ray
        spacing_fn: Function that dictates sample spacing (ie `lambda x : x` is uniform).
        spacing_fn_inv: The inverse of spacing_fn.
        train_stratified: Use stratified sampling during training. Defaults to True
        single_jitter: Use a same random jitter for all samples along a ray. Defaults to False
    """

    def __init__(
        self,
        spacing_fn: Callable,
        spacing_fn_inv: Callable,
        num_samples: Optional[int] = None,
        train_stratified=True,
        single_jitter=False,
    ) -> None:
        super().__init__(num_samples=num_samples)
        self.train_stratified = train_stratified
        self.single_jitter = single_jitter
        self.spacing_fn = spacing_fn
        self.spacing_fn_inv = spacing_fn_inv

    def generate_ray_samples(
        self,
        ray_bundle: Optional[RayBundle] = None,
        num_samples: Optional[int] = None,
    ) -> RaySamples:
        """Generates position samples according to spacing function.

        Args:
            ray_bundle: Rays to generate samples for
            num_samples: Number of samples per ray

        Returns:
            Positions and deltas for samples along a ray
        """
        assert ray_bundle is not None
        assert ray_bundle.nears is not None
        assert ray_bundle.fars is not None

        num_samples = num_samples or self.num_samples
        assert num_samples is not None
        num_rays = ray_bundle.origins.shape[0]

        bins = torch.linspace(0.0, 1.0, num_samples + 1).to(ray_bundle.origins.device)[None, ...]  # [1, num_samples+1]

        # TODO More complicated than it needs to be.
        if self.train_stratified and self.training:
            if self.single_jitter:
                t_rand = torch.rand((num_rays, 1), dtype=bins.dtype, device=bins.device)
            else:
                t_rand = torch.rand((num_rays, num_samples + 1), dtype=bins.dtype, device=bins.device)
            bin_centers = (bins[..., 1:] + bins[..., :-1]) / 2.0
            bin_upper = torch.cat([bin_centers, bins[..., -1:]], -1)
            bin_lower = torch.cat([bins[..., :1], bin_centers], -1)
            bins = bin_lower + (bin_upper - bin_lower) * t_rand

        s_near, s_far = (self.spacing_fn(x) for x in (ray_bundle.nears, ray_bundle.fars))
        spacing_to_euclidean_fn = lambda x: self.spacing_fn_inv(x * s_far + (1 - x) * s_near)
        euclidean_bins = spacing_to_euclidean_fn(bins)  # [num_rays, num_samples+1]

        ray_samples = ray_bundle.get_ray_samples(
            bin_starts=euclidean_bins[..., :-1, None],
            bin_ends=euclidean_bins[..., 1:, None],
            spacing_starts=bins[..., :-1, None],
            spacing_ends=bins[..., 1:, None],
            spacing_to_euclidean_fn=spacing_to_euclidean_fn,
        )

        return ray_samples


class UniformSampler(SpacedSampler):
    """Sample uniformly along a ray

    Args:
        num_samples: Number of samples per ray
        train_stratified: Use stratified sampling during training. Defaults to True
        single_jitter: Use a same random jitter for all samples along a ray. Defaults to False
    """

    def __init__(
        self,
        num_samples: Optional[int] = None,
        train_stratified=True,
        single_jitter=False,
    ) -> None:
        super().__init__(
            num_samples=num_samples,
            spacing_fn=lambda x: x,
            spacing_fn_inv=lambda x: x,
            train_stratified=train_stratified,
            single_jitter=single_jitter,
        )


class LinearDisparitySampler(SpacedSampler):
    """Sample linearly in disparity along a ray

    Args:
        num_samples: Number of samples per ray
        train_stratified: Use stratified sampling during training. Defaults to True
        single_jitter: Use a same random jitter for all samples along a ray. Defaults to False
    """

    def __init__(
        self,
        num_samples: Optional[int] = None,
        train_stratified=True,
        single_jitter=False,
    ) -> None:
        super().__init__(
            num_samples=num_samples,
            spacing_fn=lambda x: 1 / x,
            spacing_fn_inv=lambda x: 1 / x,
            train_stratified=train_stratified,
            single_jitter=single_jitter,
        )


class SqrtSampler(SpacedSampler):
    """Square root sampler along a ray

    Args:
        num_samples: Number of samples per ray
        train_stratified: Use stratified sampling during training. Defaults to True
    """

    def __init__(
        self,
        num_samples: Optional[int] = None,
        train_stratified=True,
        single_jitter=False,
    ) -> None:
        super().__init__(
            num_samples=num_samples,
            spacing_fn=torch.sqrt,
            spacing_fn_inv=lambda x: x**2,
            train_stratified=train_stratified,
            single_jitter=single_jitter,
        )


class LogSampler(SpacedSampler):
    """Log sampler along a ray

    Args:
        num_samples: Number of samples per ray
        train_stratified: Use stratified sampling during training. Defaults to True
    """

    def __init__(
        self,
        num_samples: Optional[int] = None,
        train_stratified=True,
        single_jitter=False,
    ) -> None:
        super().__init__(
            num_samples=num_samples,
            spacing_fn=torch.log,
            spacing_fn_inv=torch.exp,
            train_stratified=train_stratified,
            single_jitter=single_jitter,
        )


class UniformLinDispPiecewiseSampler(SpacedSampler):
    """Piecewise sampler along a ray that allocates the first half of the samples uniformly and the second half
    using linearly in disparity spacing.


    Args:
        num_samples: Number of samples per ray
        train_stratified: Use stratified sampling during training. Defaults to True
        single_jitter: Use a same random jitter for all samples along a ray. Defaults to False
    """

    def __init__(
        self,
        num_samples: Optional[int] = None,
        train_stratified=True,
        single_jitter=False,
    ) -> None:
        super().__init__(
            num_samples=num_samples,
            spacing_fn=lambda x: torch.where(x < 1, x / 2, 1 - 1 / (2 * x)),
            spacing_fn_inv=lambda x: torch.where(x < 0.5, 2 * x, 1 / (2 - 2 * x)),
            train_stratified=train_stratified,
            single_jitter=single_jitter,
        )


class PDFSampler(Sampler):
    """Sample based on probability distribution

    Args:
        num_samples: Number of samples per ray
        train_stratified: Randomize location within each bin during training.
        single_jitter: Use a same random jitter for all samples along a ray. Defaults to False
        include_original: Add original samples to ray.
        histogram_padding: Amount to weights prior to computing PDF.
    """

    def __init__(
        self,
        num_samples: Optional[int] = None,
        train_stratified: bool = True,
        single_jitter: bool = False,
        include_original: bool = True,
        histogram_padding: float = 0.01,
    ) -> None:
        super().__init__(num_samples=num_samples)
        self.train_stratified = train_stratified
        self.include_original = include_original
        self.histogram_padding = histogram_padding
        self.single_jitter = single_jitter

    def generate_ray_samples(
        self,
        ray_bundle: Optional[RayBundle] = None,
        ray_samples: Optional[RaySamples] = None,
        weights: TensorType[..., "num_samples", 1] = None,
        num_samples: Optional[int] = None,
        eps: float = 1e-5,
    ) -> RaySamples:
        """Generates position samples given a distribution.

        Args:
            ray_bundle: Rays to generate samples for
            ray_samples: Existing ray samples
            weights: Weights for each bin
            num_samples: Number of samples per ray
            eps: Small value to prevent numerical issues.

        Returns:
            Positions and deltas for samples along a ray
        """

        if ray_samples is None or ray_bundle is None:
            raise ValueError("ray_samples and ray_bundle must be provided")

        num_samples = num_samples or self.num_samples
        assert num_samples is not None
        num_bins = num_samples + 1

        weights = weights[..., 0] + self.histogram_padding

        # Add small offset to rays with zero weight to prevent NaNs
        weights_sum = torch.sum(weights, dim=-1, keepdim=True)
        padding = torch.relu(eps - weights_sum)
        weights = weights + padding / weights.shape[-1]
        weights_sum += padding

        pdf = weights / weights_sum
        cdf = torch.min(torch.ones_like(pdf), torch.cumsum(pdf, dim=-1))
        cdf = torch.cat([torch.zeros_like(cdf[..., :1]), cdf], dim=-1)

        if self.train_stratified and self.training:
            # Stratified samples between 0 and 1
            u = torch.linspace(0.0, 1.0 - (1.0 / num_bins), steps=num_bins, device=cdf.device)
            u = u.expand(size=(*cdf.shape[:-1], num_bins))
            if self.single_jitter:
                rand = torch.rand((*cdf.shape[:-1], 1), device=cdf.device) / num_bins
            else:
                rand = torch.rand((*cdf.shape[:-1], num_samples + 1), device=cdf.device) / num_bins
            u = u + rand
        else:
            # Uniform samples between 0 and 1
            u = torch.linspace(0.0, 1.0 - (1.0 / num_bins), steps=num_bins, device=cdf.device)
            u = u + 1.0 / (2 * num_bins)
            u = u.expand(size=(*cdf.shape[:-1], num_bins))
        u = u.contiguous()

        assert (
            ray_samples.spacing_starts is not None and ray_samples.spacing_ends is not None
        ), "ray_sample spacing_starts and spacing_ends must be provided"
        assert ray_samples.spacing_to_euclidean_fn is not None, "ray_samples.spacing_to_euclidean_fn must be provided"
        existing_bins = torch.cat(
            [
                ray_samples.spacing_starts[..., 0],
                ray_samples.spacing_ends[..., -1:, 0],
            ],
            dim=-1,
        )

        inds = torch.searchsorted(cdf, u, side="right")
        below = torch.clamp(inds - 1, 0, existing_bins.shape[-1] - 1)
        above = torch.clamp(inds, 0, existing_bins.shape[-1] - 1)
        cdf_g0 = torch.gather(cdf, -1, below)
        bins_g0 = torch.gather(existing_bins, -1, below)
        cdf_g1 = torch.gather(cdf, -1, above)
        bins_g1 = torch.gather(existing_bins, -1, above)

        t = torch.clip(torch.nan_to_num((u - cdf_g0) / (cdf_g1 - cdf_g0), 0), 0, 1)
        bins = bins_g0 + t * (bins_g1 - bins_g0)

        if self.include_original:
            bins, _ = torch.sort(torch.cat([existing_bins, bins], -1), -1)

        # Stop gradients
        bins = bins.detach()

        euclidean_bins = ray_samples.spacing_to_euclidean_fn(bins)

        ray_samples = ray_bundle.get_ray_samples(
            bin_starts=euclidean_bins[..., :-1, None],
            bin_ends=euclidean_bins[..., 1:, None],
            spacing_starts=bins[..., :-1, None],
            spacing_ends=bins[..., 1:, None],
            spacing_to_euclidean_fn=ray_samples.spacing_to_euclidean_fn,
        )

        return ray_samples


class VolumetricSampler(Sampler):
    """Sampler inspired by the one proposed in the Instant-NGP paper.
    Generates samples along a ray by sampling the occupancy field.
    Optionally removes occluded samples if the density_fn is provided.

    Args:
    occupancy_grid: Occupancy grid to sample from.
    density_fn: Function that evaluates density at a given point.
    scene_aabb: Axis-aligned bounding box of the scene, should be set to None if the scene is unbounded.
    """

    def __init__(
        self,
        occupancy_grid: Optional[OccupancyGrid] = None,
        density_fn: Optional[Callable[[TensorType[..., 3]], TensorType[..., 1]]] = None,
        scene_aabb: Optional[TensorType[2, 3]] = None,
    ) -> None:

        super().__init__()
        self.scene_aabb = scene_aabb
        self.density_fn = density_fn
        self.occupancy_grid = occupancy_grid
        if self.scene_aabb is not None:
            self.scene_aabb = self.scene_aabb.to("cuda").flatten()
        print(self.scene_aabb)

    def get_sigma_fn(self, origins, directions) -> Optional[Callable]:
        """Returns a function that returns the density of a point.

        Args:
            origins: Origins of rays
            directions: Directions of rays
        Returns:
            Function that returns the density of a point or None if a density function is not provided.
        """

        if self.density_fn is None or not self.training:
            return None

        density_fn = self.density_fn

        def sigma_fn(t_starts, t_ends, ray_indices):
            t_origins = origins[ray_indices]
            t_dirs = directions[ray_indices]
            positions = t_origins + t_dirs * (t_starts + t_ends) / 2.0
            return density_fn(positions)

        return sigma_fn

    def generate_ray_samples(self) -> RaySamples:
        raise RuntimeError(
            "The VolumetricSampler fuses sample generation and density check together. Please call forward() directly."
        )

    # pylint: disable=arguments-differ
    def forward(
        self,
        ray_bundle: RayBundle,
        render_step_size: float,
        near_plane: float = 0.0,
        far_plane: Optional[float] = None,
        cone_angle: float = 0.0,
    ) -> Tuple[RaySamples, TensorType["total_samples",]]:
        """Generate ray samples in a bounding box.

        Args:
            ray_bundle: Rays to generate samples for
            render_step_size: Minimum step size to use for rendering
            near_plane: Near plane for raymarching
            far_plane: Far plane for raymarching
            cone_angle: Cone angle for raymarching, set to 0 for uniform marching.

        Returns:
            a tuple of (ray_samples, packed_info, ray_indices)
            The ray_samples are packed, only storing the valid samples.
            The ray_indices contains the indices of the rays that each sample belongs to.
        """

        rays_o = ray_bundle.origins.contiguous()
        rays_d = ray_bundle.directions.contiguous()

        if ray_bundle.nears is not None and ray_bundle.fars is not None:
            t_min = ray_bundle.nears.contiguous().reshape(-1)
            t_max = ray_bundle.fars.contiguous().reshape(-1)

        else:
            t_min = None
            t_max = None

        if ray_bundle.camera_indices is not None:
            camera_indices = ray_bundle.camera_indices.contiguous()
        else:
            camera_indices = None

        ray_indices, starts, ends = nerfacc.ray_marching(
            rays_o=rays_o,
            rays_d=rays_d,
            t_min=t_min,
            t_max=t_max,
            scene_aabb=self.scene_aabb,
            grid=self.occupancy_grid,
            # this is a workaround - using density causes crash and damage quality. should be fixed
            sigma_fn=None,  # self.get_sigma_fn(rays_o, rays_d),
            render_step_size=render_step_size,
            near_plane=near_plane,
            far_plane=far_plane,
            stratified=self.training,
            cone_angle=cone_angle,
            alpha_thre=1e-2,
        )
        num_samples = starts.shape[0]
        if num_samples == 0:
            # create a single fake sample and update packed_info accordingly
            # this says the last ray in packed_info has 1 sample, which starts and ends at 1
            ray_indices = torch.zeros((1,), dtype=torch.long, device=rays_o.device)
            starts = torch.ones((1, 1), dtype=starts.dtype, device=rays_o.device)
            ends = torch.ones((1, 1), dtype=ends.dtype, device=rays_o.device)

        origins = rays_o[ray_indices]
        dirs = rays_d[ray_indices]
        if camera_indices is not None:
            camera_indices = camera_indices[ray_indices]

        zeros = torch.zeros_like(origins[:, :1])
        ray_samples = RaySamples(
            frustums=Frustums(
                origins=origins,
                directions=dirs,
                starts=starts,
                ends=ends,
                pixel_area=zeros,
            ),
            camera_indices=camera_indices,
        )
        if ray_bundle.times is not None:
            ray_samples.times = ray_bundle.times[ray_indices]
        return ray_samples, ray_indices


class ProposalNetworkSampler(Sampler):
    """Sampler that uses a proposal network to generate samples.

    Args:
        num_proposal_samples_per_ray: Number of samples to generate per ray for each proposal step.
        num_nerf_samples_per_ray: Number of samples to generate per ray for the NERF model.
        num_proposal_network_iterations: Number of proposal network iterations to run.
        single_jitter: Use a same random jitter for all samples along a ray.
        update_sched: A function that takes the iteration number of steps between updates.
        initial_sampler: Sampler to use for the first iteration. Uses UniformLinDispPiecewise if not set.
<<<<<<< HEAD
=======
        pdf_histogram_padding: Padding to add to the histogram of the pdf.
>>>>>>> a474aa3f
    """

    def __init__(
        self,
        num_proposal_samples_per_ray: Tuple[int] = (64,),
        num_nerf_samples_per_ray: int = 32,
        num_proposal_network_iterations: int = 2,
        single_jitter: bool = False,
        update_sched: Callable = lambda x: 1,
        initial_sampler: Optional[Sampler] = None,
<<<<<<< HEAD
=======
        pdf_histogram_padding: float = 0.01,
>>>>>>> a474aa3f
    ) -> None:
        super().__init__()
        self.num_proposal_samples_per_ray = num_proposal_samples_per_ray
        self.num_nerf_samples_per_ray = num_nerf_samples_per_ray
        self.num_proposal_network_iterations = num_proposal_network_iterations
        self.update_sched = update_sched
        if self.num_proposal_network_iterations < 1:
            raise ValueError("num_proposal_network_iterations must be >= 1")

        # samplers
        if initial_sampler is None:
            self.initial_sampler = UniformLinDispPiecewiseSampler(single_jitter=single_jitter)
        else:
            self.initial_sampler = initial_sampler
<<<<<<< HEAD
        self.pdf_sampler = PDFSampler(include_original=False, single_jitter=single_jitter)
=======
        self.pdf_sampler = PDFSampler(
            include_original=False, single_jitter=single_jitter, histogram_padding=pdf_histogram_padding
        )
>>>>>>> a474aa3f

        self._anneal = 1.0
        self._steps_since_update = 0
        self._step = 0

    def set_anneal(self, anneal: float) -> None:
        """Set the anneal value for the proposal network."""
        self._anneal = anneal

    def step_cb(self, step):
        """Callback to register a training step has passed. This is used to keep track of the sampling schedule"""
        self._step = step
        self._steps_since_update += 1

    def generate_ray_samples(
        self,
        ray_bundle: Optional[RayBundle] = None,
        density_fns: Optional[List[Callable]] = None,
    ) -> Tuple[RaySamples, List, List]:
        assert ray_bundle is not None
        assert density_fns is not None

        weights_list = []
        ray_samples_list = []

        n = self.num_proposal_network_iterations
        weights = None
        ray_samples = None
        updated = self._steps_since_update > self.update_sched(self._step) or self._step < 10
        for i_level in range(n + 1):
            is_prop = i_level < n
            num_samples = self.num_proposal_samples_per_ray[i_level] if is_prop else self.num_nerf_samples_per_ray
            if i_level == 0:
                # Uniform sampling because we need to start with some samples
                ray_samples = self.initial_sampler(ray_bundle, num_samples=num_samples)
            else:
                # PDF sampling based on the last samples and their weights
                # Perform annealing to the weights. This will be a no-op if self._anneal is 1.0.
                assert weights is not None
                annealed_weights = torch.pow(weights, self._anneal)
                ray_samples = self.pdf_sampler(ray_bundle, ray_samples, annealed_weights, num_samples=num_samples)
            if is_prop:
                if updated:
                    # always update on the first step or the inf check in grad scaling crashes
                    density = density_fns[i_level](ray_samples.frustums.get_positions())
                else:
                    with torch.no_grad():
                        density = density_fns[i_level](ray_samples.frustums.get_positions())
                weights = ray_samples.get_weights(density)
                weights_list.append(weights)  # (num_rays, num_samples)
                ray_samples_list.append(ray_samples)
        if updated:
            self._steps_since_update = 0

        assert ray_samples is not None
        return ray_samples, weights_list, ray_samples_list<|MERGE_RESOLUTION|>--- conflicted
+++ resolved
@@ -518,10 +518,7 @@
         single_jitter: Use a same random jitter for all samples along a ray.
         update_sched: A function that takes the iteration number of steps between updates.
         initial_sampler: Sampler to use for the first iteration. Uses UniformLinDispPiecewise if not set.
-<<<<<<< HEAD
-=======
         pdf_histogram_padding: Padding to add to the histogram of the pdf.
->>>>>>> a474aa3f
     """
 
     def __init__(
@@ -532,10 +529,7 @@
         single_jitter: bool = False,
         update_sched: Callable = lambda x: 1,
         initial_sampler: Optional[Sampler] = None,
-<<<<<<< HEAD
-=======
         pdf_histogram_padding: float = 0.01,
->>>>>>> a474aa3f
     ) -> None:
         super().__init__()
         self.num_proposal_samples_per_ray = num_proposal_samples_per_ray
@@ -550,13 +544,9 @@
             self.initial_sampler = UniformLinDispPiecewiseSampler(single_jitter=single_jitter)
         else:
             self.initial_sampler = initial_sampler
-<<<<<<< HEAD
-        self.pdf_sampler = PDFSampler(include_original=False, single_jitter=single_jitter)
-=======
         self.pdf_sampler = PDFSampler(
             include_original=False, single_jitter=single_jitter, histogram_padding=pdf_histogram_padding
         )
->>>>>>> a474aa3f
 
         self._anneal = 1.0
         self._steps_since_update = 0
